import torch
import torch.nn.functional as F
import numpy as np
import os
<<<<<<< HEAD
# import wget
=======
>>>>>>> f913b2b2
import tarfile
import string

from sequence_models.constants import WEIGHTS_DIR, trR_ALPHABET, DIST_BINS, PHI_BINS, OMEGA_BINS, THETA_BINS


def probs2value(array, property, mask2d):
    # input shape: batch, n_bins, ell, ell
    # output shape: batch, ell, ell
    if property == 'dist':
        bins = DIST_BINS
    elif property == 'phi':
        bins = PHI_BINS
    elif property == 'omega':
        bins = OMEGA_BINS
    elif property == 'theta':
        bins = THETA_BINS
    if property == 'dist':
        bins = torch.tensor(np.nan_to_num(bins), device=array.device, dtype=array.dtype)
        b = (bins[:-1] + bins[1:]) / 2
        diff = b[-1] - b[-2]
        b[0] = b[-1] + diff
    else:
        b = torch.tensor((bins[1:-1] + bins[2:]) / 2, device=array.device, dtype=array.dtype)
    b = b.view(1, -1, 1, 1)
    if property != 'dist':
        probs = array[:, 1:, :, :]
        den = torch.sum(probs, dim=1, keepdim=True)
        j = torch.where(den < 1e-9)
        den[j] = 1e-9
        probs = probs / den
    else:
        probs = array
    if property in ['dist', 'phi']:
        values = b * probs
        values = values.sum(dim=1)
    else:
        s = (torch.sin(b) * probs).sum(dim=1)
        c = (torch.cos(b) * probs).sum(dim=1)
        j = torch.where(s.abs() < 1e-9)
        s[j] = 1e-9
        j = torch.where(c.abs() < 1e-9)
        c[j] = 1e-9
        values = torch.atan2(s, c)

    values = values.masked_fill(~mask2d.bool().squeeze(), np.nan)
    ii, jj = np.diag_indices(values.shape[1])
    for i in range(len(values)):
        values[i, ii, jj] = values[i, ii, jj] + np.nan
    return values


# probably move this into a collate_fn 
class trRosettaPreprocessing():
    """Preprocessing a3m files to torch tensors for trRosetta"""

    def __init__(self, input_token_order, wmin=0.8):
        """
        Parameters:
        -----------
        input_token_order : str
            order of your amino acid alphabet

        wmin : float
            sequence identity value cutoff
        """
        if input_token_order == trR_ALPHABET:
            self.ohe_dict = None
        else:
            self.ohe_dict = self._build_ohe_dict(input_token_order)
        self.wmin = wmin
        self.seqlen = 0

    def _build_ohe_dict(self, input_order):
        """Convert your alphabet order to the one trRosetta uses

        Parameters:
        -----------
        input_token_order : str
            order of your amino acid alphabet

        Returns:
        --------
        ohe_dict : dict
            map between your alphabet order and trRosetta order
        """
        trR_order = trR_ALPHABET
        ohe_dict = {}
        for i in input_order:
            if i in trR_order:
                ohe_dict[input_order.index(i)] = trR_order.index(i)
            else:
                ohe_dict[input_order.index(i)] = trR_order.index('-')
        return ohe_dict

    def _convert_ohe(self, seqs):
        """Convert sequence to ohe

        Parameters:
        -----------
        seqs : list
            list of sequence from MSAs

        ohe_dict : dict
            map between your alphabet order and trRosetta order

        Returns:
        --------
        * : torch.Tensor
            one-hot-encodings of sequences, (num_of_seqs, len(seq))
        """

        processed_seqs = []
        for seq in seqs:
            processed_seqs.append([self.ohe_dict[i.item()] for i in seq])
        return torch.Tensor(np.array(processed_seqs)).long()

    def _reweight_py(self, msa1hot, cutoff, eps=1e-9):
        """Scatter one hot encoding

        Parameters:
        -----------
        msa1hot : torch.Tensor
            one hot encoded MSA seqs

        cutoff : float
            sequence identity value cutoff

        eps : float
            margin to prevent divide by 0

        Returns:
        --------
        * : torch.Tensor
            weights for sequence, (1, num_of_seq)
        """
        self.seqlen = msa1hot.size(2)
        id_min = self.seqlen * cutoff
        id_mtx = torch.stack([torch.tensordot(el, el, [[1, 2], [1, 2]]) for el in msa1hot], 0)
        id_mask = id_mtx > id_min
        weights = 1.0 / (id_mask.type_as(msa1hot).sum(-1) + eps)
        return weights

    def _extract_features_1d(self, msa1hot, weights):
        """Get 1d features

        Parameters:
        -----------
        msa1hot : torch.Tensor
            one hot encoded MSA seqs

        weights : torch.Tensor
            weights for sequences

        Returns:
        --------
        f1d : torch.Tensor
            1d features (1, len(seq), 42)
        """
        # 1D Features
        f1d_seq = msa1hot[:, 0, :, :20]
        batch_size = msa1hot.size(0)

        # msa2pssm
        beff = weights.sum()
        f_i = (weights[:, :, None, None] * msa1hot).sum(1) / beff + 1e-9
        h_i = (-f_i * f_i.log()).sum(2, keepdims=True)
        f1d_pssm = torch.cat((f_i, h_i), dim=2)
        f1d = torch.cat((f1d_seq, f1d_pssm), dim=2)
        f1d = f1d.view(batch_size, self.seqlen, 42)
        return f1d

    def _extract_features_2d(self, msa1hot, weights, penalty=4.5):
        """Get 2d features

        Parameters:
        -----------
        msa1hot : torch.Tensor
            one hot encoded MSA seqs

        weights : torch.Tensor
            weights for sequences

        penalty : float
            penalty for inv. covariance

        Returns:
        --------
        f2d_dca : torch.Tensor
            2d features (1, len(seq), len(seq), 442)
        """
        # 2D Features
        batch_size = msa1hot.size(0)
        num_alignments = msa1hot.size(1)
        num_symbols = 21

        if num_alignments == 1:
            # No alignments, predict from sequence alone
            f2d_dca = torch.zeros(
                batch_size, self.seqlen, self.seqlen, 442,
                dtype=torch.float,
                device=msa1hot.device)
            return f2d_dca

        # compute fast_dca
        # covariance
        x = msa1hot.view(batch_size, num_alignments, self.seqlen * num_symbols)
        num_points = weights.sum(1) - weights.mean(1).sqrt()
        mean = (x * weights.unsqueeze(2)).sum(1, keepdims=True) / num_points[:, None, None]
        x = (x - mean) * weights[:, :, None].sqrt()
        cov = torch.matmul(x.transpose(-1, -2), x) / num_points[:, None, None]

        # inverse covariance
        reg = torch.eye(self.seqlen * num_symbols,
                        device=weights.device,
                        dtype=weights.dtype)[None]
        reg = reg * penalty / weights.sum(1, keepdims=True).sqrt().unsqueeze(2)
        cov_reg = cov + reg
        chol = torch.cholesky(cov_reg.squeeze())
        inv_cov = torch.cholesky_inverse(chol).unsqueeze(0)
        x1 = inv_cov.view(batch_size, self.seqlen, num_symbols, self.seqlen, num_symbols)
        x2 = x1.permute(0, 1, 3, 2, 4)
        features = x2.reshape(batch_size, self.seqlen, self.seqlen, num_symbols * num_symbols)

        x3 = (x1[:, :, :-1, :, :-1] ** 2).sum((2, 4)).sqrt() * (
                1 - torch.eye(self.seqlen, device=weights.device, dtype=weights.dtype)[None])
        apc = x3.sum(1, keepdims=True) * x3.sum(2, keepdims=True) / x3.sum(
            (1, 2), keepdims=True)
        contacts = (x3 - apc) * (1 - torch.eye(
            self.seqlen, device=x3.device, dtype=x3.dtype).unsqueeze(0))

        f2d_dca = torch.cat([features, contacts[:, :, :, None]], axis=3)
        return f2d_dca

    def process(self, x):
        """Do all preprocessing steps

        Parameters:
        -----------
        x : list
            list of sequences from MSA

        Returns:
        --------
        features : torch.Tensor, (1, 526, len(seq), len(seq))
            input for trRosetta
        """
        if self.ohe_dict is not None:
            x = self._convert_ohe(x).reshape(len(x), -1)
        x = F.one_hot(x, len(trR_ALPHABET)).unsqueeze(0).float()
        # x = self._one_hot_embedding(x, len(trR_ALPHABET))
        w = self._reweight_py(x, self.wmin)
        f1d = self._extract_features_1d(x, w)
        f2d = self._extract_features_2d(x, w)

        left = f1d.unsqueeze(2).repeat(1, 1, self.seqlen, 1)
        right = f1d.unsqueeze(1).repeat(1, self.seqlen, 1, 1)
        features = torch.cat((left, right, f2d), -1)
        features = features.permute(0, 3, 1, 2)
        return features

    def __call__(self, x):
        return self.process(x)


def tf_to_pytorch_weights(model_params, model_id):
    """Generate trRosetta weights for pytorch

    Parameters:
    -----------
    model_params : torch's model self.named_parameters()
        name of param and param

    model_id: str
        pretrained models a, b, c, d and/or e.

    """
    # check to see if previously downloaded weights, if not -> download
    if not os.path.exists(WEIGHTS_DIR):
        os.mkdir(WEIGHTS_DIR)
    tr_src_dir = WEIGHTS_DIR + 'trrosetta_tf_weights/'
    if not os.path.exists(tr_src_dir):
        os.mkdir(tr_src_dir)
    zip_fpath = tr_src_dir + 'model_weights.tar.bz2'
    tf_fpath = tr_src_dir + 'model2019_07/'
    if len(os.listdir(tr_src_dir)) == 0:
        print('grabbing weights from source...')
        import wget
        wget.download('https://files.ipd.uw.edu/pub/trRosetta/model2019_07.tar.bz2', out=zip_fpath)
        model_file = tarfile.open(zip_fpath, mode='r:bz2')
        model_file.extractall(tr_src_dir)
        model_file.close()

    # check to see if converted to pytorch weights yet
    tr_tgt_dir = WEIGHTS_DIR + 'trrosetta_pytorch_weights/'
    if not os.path.exists(tr_tgt_dir):
        os.mkdir(tr_tgt_dir)

    model_path = tr_tgt_dir + model_id + '.pt'

    if not os.path.exists(model_path):
        print('converting model %s weights from tensorflow to pytorch...' % model_id)

        ckpt = tf_fpath + 'model.xa' + model_id
        import tensorflow as tf
        w_vars = tf.train.list_variables(ckpt)  # get weight names

        # filter weights
        w_vars_fil = [i for i in w_vars if 'Adam' not in i[0]]
        instnorm_beta_vars = [i[0] for i in w_vars_fil if 'InstanceNorm' in i[0] and 'beta' in i[0]]
        instnorm_gamma_vars = [i[0] for i in w_vars_fil if 'InstanceNorm' in i[0] and 'gamma' in i[0]]
        conv_kernel_vars = [i[0] for i in w_vars_fil if 'conv2d' in i[0] and 'kernel' in i[0]]
        conv_bias_vars = [i[0] for i in w_vars_fil if 'conv2d' in i[0] and 'bias' in i[0]]

        # order weights
        w_vars_ord = [conv_kernel_vars[0], conv_bias_vars[0], instnorm_gamma_vars[0], instnorm_beta_vars[0]]
        for i in range(len(conv_kernel_vars)):
            if 'conv2d_' + str(i) + '/kernel' in conv_kernel_vars:
                w_vars_ord.append('conv2d_' + str(i) + '/kernel')
            if 'conv2d_' + str(i) + '/bias' in conv_bias_vars:
                w_vars_ord.append('conv2d_' + str(i) + '/bias')
            if 'InstanceNorm_' + str(i) + '/gamma' in instnorm_gamma_vars:
                w_vars_ord.append('InstanceNorm_' + str(i) + '/gamma')
            if 'InstanceNorm_' + str(i) + '/beta' in instnorm_beta_vars:
                w_vars_ord.append('InstanceNorm_' + str(i) + '/beta')

        #         tf_weight_dict = {name:tf.train.load_variable(ckpt, name) for name in w_vars_ord}
        weights_list = [tf.train.load_variable(ckpt, name) for name in w_vars_ord]

        # convert into pytorch format
        torch_weight_dict = {}
        weights_idx = 0
        for name, param in model_params:
            if len(weights_list[weights_idx].shape) == 4:
                torch_weight_dict[name] = torch.from_numpy(weights_list[weights_idx]).to(torch.float64).permute(3, 2, 0,
                                                                                                                1)
            else:
                torch_weight_dict[name] = torch.from_numpy(weights_list[weights_idx]).to(torch.float64)
            weights_idx += 1

        torch.save(torch_weight_dict, model_path)


def parse_a3m(filename):
    """Load a3m file to list of sequences

    Parameters:
    -----------
    filename : str
        path to a3m file

    Returns:
    --------
    seqs : list
        list of seqs in MSA

    """
    seqs = []
    table = str.maketrans(dict.fromkeys(string.ascii_lowercase))

    # read file line by line
    for line in open(filename, "r"):
        # skip labels
        if line[0] != '>':
            # remove lowercase letters and right whitespaces
            seqs.append(line.rstrip().translate(table))
    return seqs<|MERGE_RESOLUTION|>--- conflicted
+++ resolved
@@ -2,10 +2,7 @@
 import torch.nn.functional as F
 import numpy as np
 import os
-<<<<<<< HEAD
-# import wget
-=======
->>>>>>> f913b2b2
+import wget
 import tarfile
 import string
 
@@ -293,7 +290,6 @@
     tf_fpath = tr_src_dir + 'model2019_07/'
     if len(os.listdir(tr_src_dir)) == 0:
         print('grabbing weights from source...')
-        import wget
         wget.download('https://files.ipd.uw.edu/pub/trRosetta/model2019_07.tar.bz2', out=zip_fpath)
         model_file = tarfile.open(zip_fpath, mode='r:bz2')
         model_file.extractall(tr_src_dir)

--- conflicted
+++ resolved
@@ -1,4 +1,3 @@
-<<<<<<< HEAD
 import torch
 import torch.nn as nn
 import numpy as np
@@ -12,13 +11,36 @@
 
 # probably move this into a collate_fn 
 class trRosettaPreprocessing():
+    """Preprocessing a3m files to torch tensors for trRosetta"""
 
     def __init__(self, input_token_order, wmin=0.8):
+        """
+        Parameters:
+        -----------
+        input_token_order : str
+            order of your amino acid alphabet
+
+        wmin : float
+            sequence identity value cutoff
+        """
+
         self.ohe_dict = self._build_ohe_dict(input_token_order)
         self.wmin = wmin
         self.seqlen = 0
 
     def _build_ohe_dict(self, input_order):
+        """Convert your alphabet order to the one trRosetta uses
+
+        Parameters:
+        -----------
+        input_token_order : str
+            order of your amino acid alphabet
+
+        Returns:
+        --------
+        ohe_dict : dict
+            map between your alphabet order and trRosetta order
+        """
         trR_order = "ARNDCQEGHILKMFPSTWYV-"
         ohe_dict = {}
         for i in input_order:
@@ -29,12 +51,44 @@
         return ohe_dict
 
     def _convert_ohe(self, seqs, ohe_dict):
+        """Convert sequence to ohe
+
+        Parameters:
+        -----------
+        seqs : list
+            list of sequence from MSAs
+
+        ohe_dict : dict
+            map between your alphabet order and trRosetta order
+
+        Returns:
+        --------
+        * : torch.Tensor
+            one-hot-encodings of sequences, (num_of_seqs, len(seq))
+        """
+
         processed_seqs = []
         for seq in seqs:
             processed_seqs.append([ohe_dict[i] for i in seq])
         return torch.Tensor(np.array(processed_seqs)).to(torch.int8)
 
     def _one_hot_embedding(self, seqs, num_classes):
+        """Scatter one hot encoding
+
+        Parameters:
+        -----------
+        seqs : torch.Tensor
+            one-hot-encodings of sequences, (num_of_seqs, len(seq))
+
+        num_classes : int
+            size of amino acid alphabet
+
+        Returns:
+        --------
+        * : torch.Tensor
+            one-hot-encodings of sequences, (1, num_of_seqs, len(seq), 21)
+        """
+
         one_hot_embedded = []
         for seq in seqs:
             encoded = torch.eye(num_classes)
@@ -43,6 +97,24 @@
         return stacked.reshape((1, stacked.shape[0], stacked.shape[1], stacked.shape[2]))
 
     def _reweight_py(self, msa1hot, cutoff, eps=1e-9):
+        """Scatter one hot encoding
+
+        Parameters:
+        -----------
+        msa1hot : torch.Tensor
+            one hot encoded MSA seqs
+
+        cutoff : float
+            sequence identity value cutoff
+
+        eps : float
+            margin to prevent divide by 0
+
+        Returns:
+        --------
+        * : torch.Tensor
+            weights for sequence, (1, num_of_seq)
+        """
         self.seqlen = msa1hot.size(2)
         id_min = self.seqlen * cutoff
         id_mtx = torch.stack([torch.tensordot(el, el, [[1, 2], [1, 2]]) for el in msa1hot], 0)
@@ -51,6 +123,21 @@
         return weights
 
     def _extract_features_1d(self, msa1hot, weights):
+        """Get 1d features
+
+        Parameters:
+        -----------
+        msa1hot : torch.Tensor
+            one hot encoded MSA seqs
+
+        weights : torch.Tensor
+            weights for sequences
+
+        Returns:
+        --------
+        f1d : torch.Tensor
+            1d features (1, len(seq), 42)
+        """
         # 1D Features
         f1d_seq = msa1hot[:, 0, :, :20]
         batch_size = msa1hot.size(0)
@@ -65,6 +152,24 @@
         return f1d
 
     def _extract_features_2d(self, msa1hot, weights, penalty=4.5):
+        """Get 2d features
+
+        Parameters:
+        -----------
+        msa1hot : torch.Tensor
+            one hot encoded MSA seqs
+
+        weights : torch.Tensor
+            weights for sequences
+
+        penalty : float
+            penalty for inv. covariance
+
+        Returns:
+        --------
+        f2d_dca : torch.Tensor
+            2d features (1, len(seq), len(seq), 442)
+        """
         # 2D Features
         batch_size = msa1hot.size(0)
         num_alignments = msa1hot.size(1)
@@ -109,6 +214,18 @@
         return f2d_dca
 
     def process(self, x):
+        """Do all preprocessing steps
+
+        Parameters:
+        -----------
+        x : list
+            list of sequences from MSA
+
+        Returns:
+        --------
+        features : torch.Tensor, (1, 526, len(seq), len(seq))
+            input for trRosetta
+        """
         x = self._convert_ohe(x, self.ohe_dict).reshape(len(x), -1)
         x = self._one_hot_embedding(x, 21)
         w = self._reweight_py(x, self.wmin)
@@ -126,337 +243,16 @@
 
 
 def tf_to_pytorch_weights(model_params, model_id):
-    # check to see if previously downloaded weights, if not -> download
-    if not os.path.exists(WEIGHTS_DIR):
-        os.mkdir(WEIGHTS_DIR)
-    tr_src_dir = WEIGHTS_DIR + 'trrosetta_tf_weights/'
-    if not os.path.exists(tr_src_dir):
-        os.mkdir(tr_src_dir)
-    zip_fpath = tr_src_dir + 'model_weights.tar.bz2'
-    tf_fpath = tr_src_dir + 'model2019_07/'
-    if len(os.listdir(tr_src_dir)) == 0:
-        print('grabbing weights from source...')
-        wget.download('https://files.ipd.uw.edu/pub/trRosetta/model2019_07.tar.bz2', out=zip_fpath)
-        model_file = tarfile.open(zip_fpath, mode='r:bz2')
-        model_file.extractall(tr_src_dir)
-        model_file.close()
-
-    # check to see if converted to pytorch weights yet
-    tr_tgt_dir = WEIGHTS_DIR + 'trrosetta_pytorch_weights/'
-    if not os.path.exists(tr_tgt_dir):
-        os.mkdir(tr_tgt_dir)
-
-    model_path = tr_tgt_dir + model_id + '.pt'
-
-    if not os.path.exists(model_path):
-        print('converting model %s weights from tensorflow to pytorch...' % model_id)
-
-        ckpt = tf_fpath + 'model.xa' + model_id
-        import tensorflow as tf
-        w_vars = tf.train.list_variables(ckpt)  # get weight names
-
-        # filter weights
-        w_vars_fil = [i for i in w_vars if 'Adam' not in i[0]]
-        instnorm_beta_vars = [i[0] for i in w_vars_fil if 'InstanceNorm' in i[0] and 'beta' in i[0]]
-        instnorm_gamma_vars = [i[0] for i in w_vars_fil if 'InstanceNorm' in i[0] and 'gamma' in i[0]]
-        conv_kernel_vars = [i[0] for i in w_vars_fil if 'conv2d' in i[0] and 'kernel' in i[0]]
-        conv_bias_vars = [i[0] for i in w_vars_fil if 'conv2d' in i[0] and 'bias' in i[0]]
-
-        # order weights
-        w_vars_ord = [conv_kernel_vars[0], conv_bias_vars[0], instnorm_gamma_vars[0], instnorm_beta_vars[0]]
-        for i in range(len(conv_kernel_vars)):
-            if 'conv2d_' + str(i) + '/kernel' in conv_kernel_vars:
-                w_vars_ord.append('conv2d_' + str(i) + '/kernel')
-            if 'conv2d_' + str(i) + '/bias' in conv_bias_vars:
-                w_vars_ord.append('conv2d_' + str(i) + '/bias')
-            if 'InstanceNorm_' + str(i) + '/gamma' in instnorm_gamma_vars:
-                w_vars_ord.append('InstanceNorm_' + str(i) + '/gamma')
-            if 'InstanceNorm_' + str(i) + '/beta' in instnorm_beta_vars:
-                w_vars_ord.append('InstanceNorm_' + str(i) + '/beta')
-
-        #         tf_weight_dict = {name:tf.train.load_variable(ckpt, name) for name in w_vars_ord}
-        weights_list = [tf.train.load_variable(ckpt, name) for name in w_vars_ord]
-
-        # convert into pytorch format
-        torch_weight_dict = {}
-        weights_idx = 0
-        for name, param in model_params:
-            if len(weights_list[weights_idx].shape) == 4:
-                torch_weight_dict[name] = torch.from_numpy(weights_list[weights_idx]).to(torch.float64).permute(3, 2, 0,
-                                                                                                                1)
-            else:
-                torch_weight_dict[name] = torch.from_numpy(weights_list[weights_idx]).to(torch.float64)
-            weights_idx += 1
-
-        torch.save(torch_weight_dict, model_path)
-
-
-def parse_a3m(filename):
-    seqs = []
-    table = str.maketrans(dict.fromkeys(string.ascii_lowercase))
-
-    # read file line by line
-    for line in open(filename, "r"):
-        # skip labels
-        if line[0] != '>':
-            # remove lowercase letters and right whitespaces
-            seqs.append(line.rstrip().translate(table))
-    return seqs
-=======
-import torch
-import torch.nn as nn
-import numpy as np
-import os
-import wget
-import tarfile
-import string
-
-from sequence_models.constants import WEIGHTS_DIR
-
-device = torch.device("cuda:0" if torch.cuda.is_available() else "cpu")
-
-# probably move this into a collate_fn 
-class trRosettaPreprocessing():
-    """Preprocessing a3m files to torch tensors for trRosetta"""
-
-    def __init__(self, input_token_order, wmin=0.8):
-        """
-        Parameters:
-        -----------
-        input_token_order : str
-            order of your amino acid alphabet
-        
-        wmin : float
-            sequence identity value cutoff 
-        """
-        
-        self.ohe_dict = self._build_ohe_dict(input_token_order)
-        self.wmin = wmin
-        self.seqlen = 0
-
-    def _build_ohe_dict(self, input_order):
-        """Convert your alphabet order to the one trRosetta uses
-        
-        Parameters:
-        -----------
-        input_token_order : str
-            order of your amino acid alphabet
-            
-        Returns:
-        --------
-        ohe_dict : dict
-            map between your alphabet order and trRosetta order
-        """
-        trR_order = "ARNDCQEGHILKMFPSTWYV-"
-        ohe_dict = {}
-        for i in input_order:
-            if i in trR_order:
-                ohe_dict[input_order.index(i)] = trR_order.index(i)
-            else:
-                ohe_dict[input_order.index(i)] = trR_order.index('-')
-        return ohe_dict
-
-    def _convert_ohe(self, seqs, ohe_dict):
-        """Convert sequence to ohe
-        
-        Parameters:
-        -----------
-        seqs : list
-            list of sequence from MSAs
-            
-        ohe_dict : dict
-            map between your alphabet order and trRosetta order
-            
-        Returns:
-        --------
-        * : torch.Tensor
-            one-hot-encodings of sequences, (num_of_seqs, len(seq))
-        """
-        
-        processed_seqs = []
-        for seq in seqs:
-            processed_seqs.append([ohe_dict[i] for i in seq])
-        return torch.Tensor(np.array(processed_seqs)).to(torch.int8)
-
-    def _one_hot_embedding(self, seqs, num_classes):
-        """Scatter one hot encoding
-        
-        Parameters:
-        -----------
-        seqs : torch.Tensor
-            one-hot-encodings of sequences, (num_of_seqs, len(seq))
-            
-        num_classes : int
-            size of amino acid alphabet 
-            
-        Returns:
-        --------
-        * : torch.Tensor
-            one-hot-encodings of sequences, (1, num_of_seqs, len(seq), 21)
-        """
-        
-        one_hot_embedded = []
-        for seq in seqs:
-            encoded = torch.eye(num_classes)
-            one_hot_embedded.append(encoded[seq.long()])
-        stacked = torch.stack(one_hot_embedded)
-        return stacked.reshape((1, stacked.shape[0], stacked.shape[1], stacked.shape[2]))
-
-    def _reweight_py(self, msa1hot, cutoff, eps=1e-9):
-        """Scatter one hot encoding
-        
-        Parameters:
-        -----------
-        msa1hot : torch.Tensor
-            one hot encoded MSA seqs
-            
-        cutoff : float
-            sequence identity value cutoff 
-        
-        eps : float
-            margin to prevent divide by 0
-            
-        Returns:
-        --------
-        * : torch.Tensor
-            weights for sequence, (1, num_of_seq)
-        """
-        self.seqlen = msa1hot.size(2)
-        id_min = self.seqlen * cutoff
-        id_mtx = torch.stack([torch.tensordot(el, el, [[1, 2], [1, 2]]) for el in msa1hot], 0)
-        id_mask = id_mtx > id_min
-        weights = 1.0 / (id_mask.type_as(msa1hot).sum(-1) + eps)
-        return weights
-
-    def _extract_features_1d(self, msa1hot, weights):
-        """Get 1d features
-
-        Parameters:
-        -----------
-        msa1hot : torch.Tensor
-            one hot encoded MSA seqs
-            
-        weights : torch.Tensor
-            weights for sequences
-            
-        Returns:
-        --------
-        f1d : torch.Tensor
-            1d features (1, len(seq), 42)
-        """
-        # 1D Features
-        f1d_seq = msa1hot[:, 0, :, :20]
-        batch_size = msa1hot.size(0)
-
-        # msa2pssm
-        beff = weights.sum()
-        f_i = (weights[:, :, None, None] * msa1hot).sum(1) / beff + 1e-9
-        h_i = (-f_i * f_i.log()).sum(2, keepdims=True)
-        f1d_pssm = torch.cat((f_i, h_i), dim=2)
-        f1d = torch.cat((f1d_seq, f1d_pssm), dim=2)
-        f1d = f1d.view(batch_size, self.seqlen, 42)
-        return f1d
-
-    def _extract_features_2d(self, msa1hot, weights, penalty=4.5):
-        """Get 2d features
-
-        Parameters:
-        -----------
-        msa1hot : torch.Tensor
-            one hot encoded MSA seqs
-            
-        weights : torch.Tensor
-            weights for sequences
-
-        penalty : float
-            penalty for inv. covariance
-            
-        Returns:
-        --------
-        f2d_dca : torch.Tensor
-            2d features (1, len(seq), len(seq), 442)
-        """
-        # 2D Features
-        batch_size = msa1hot.size(0)
-        num_alignments = msa1hot.size(1)
-        num_symbols = 21
-
-        if num_alignments == 1:
-            # No alignments, predict from sequence alone
-            f2d_dca = torch.zeros(
-                batch_size, self.seqlen, self.seqlen, 442,
-                dtype=torch.float,
-                device=msa1hot.device)
-            return f2d_dca
-
-        # compute fast_dca
-        # covariance
-        x = msa1hot.view(batch_size, num_alignments, self.seqlen * num_symbols)
-        num_points = weights.sum(1) - weights.mean(1).sqrt()
-        mean = (x * weights.unsqueeze(2)).sum(1, keepdims=True) / num_points[:, None, None]
-        x = (x - mean) * weights[:, :, None].sqrt()
-        cov = torch.matmul(x.transpose(-1, -2), x) / num_points[:, None, None]
-
-        # inverse covariance
-        reg = torch.eye(self.seqlen * num_symbols,
-                        device=weights.device,
-                        dtype=weights.dtype)[None]
-        reg = reg * penalty / weights.sum(1, keepdims=True).sqrt().unsqueeze(2)
-        cov_reg = cov + reg
-        inv_cov = torch.stack([torch.inverse(cr) for cr in cov_reg.unbind(0)], 0)
-
-        x1 = inv_cov.view(batch_size, self.seqlen, num_symbols, self.seqlen, num_symbols)
-        x2 = x1.permute(0, 1, 3, 2, 4)
-        features = x2.reshape(batch_size, self.seqlen, self.seqlen, num_symbols * num_symbols)
-
-        x3 = (x1[:, :, :-1, :, :-1] ** 2).sum((2, 4)).sqrt() * (
-                1 - torch.eye(self.seqlen, device=weights.device, dtype=weights.dtype)[None])
-        apc = x3.sum(1, keepdims=True) * x3.sum(2, keepdims=True) / x3.sum(
-            (1, 2), keepdims=True)
-        contacts = (x3 - apc) * (1 - torch.eye(
-            self.seqlen, device=x3.device, dtype=x3.dtype).unsqueeze(0))
-
-        f2d_dca = torch.cat([features, contacts[:, :, :, None]], axis=3)
-        return f2d_dca
-
-    def process(self, x):
-        """Do all preprocessing steps
-        
-        Parameters:
-        -----------
-        x : list
-            list of sequences from MSA
-        
-        Returns:
-        --------
-        features : torch.Tensor, (1, 526, len(seq), len(seq))
-            input for trRosetta
-        """
-        x = self._convert_ohe(x, self.ohe_dict).reshape(len(x), -1)
-        x = self._one_hot_embedding(x, 21)
-        w = self._reweight_py(x, self.wmin)
-        f1d = self._extract_features_1d(x, w)
-        f2d = self._extract_features_2d(x, w)
-
-        left = f1d.unsqueeze(2).repeat(1, 1, self.seqlen, 1)
-        right = f1d.unsqueeze(1).repeat(1, self.seqlen, 1, 1)
-        features = torch.cat((left, right, f2d), -1)
-        features = features.permute(0, 3, 1, 2)
-
-        return features
-
-
-def tf_to_pytorch_weights(model_params, model_id):
     """Generate trRosetta weights for pytorch
-        
+
     Parameters:
     -----------
     model_params : torch's model self.named_parameters()
         name of param and param
-        
+
     model_id: str
         pretrained models a, b, c, d and/or e.
-        
+
     """
     # check to see if previously downloaded weights, if not -> download
     if not os.path.exists(WEIGHTS_DIR):
@@ -525,17 +321,17 @@
 
 def parse_a3m(filename):
     """Load a3m file to list of sequences
-        
+
     Parameters:
     -----------
     filename : str
         path to a3m file
-        
+
     Returns:
     --------
     seqs : list
         list of seqs in MSA
-        
+
     """
     seqs = []
     table = str.maketrans(dict.fromkeys(string.ascii_lowercase))
@@ -546,5 +342,4 @@
         if line[0] != '>':
             # remove lowercase letters and right whitespaces
             seqs.append(line.rstrip().translate(table))
-    return seqs
->>>>>>> 285a1aa9
+    return seqs
--- conflicted
+++ resolved
@@ -38,7 +38,7 @@
 
 class TAPECollater(SimpleCollater):
 
-    def __init__(self, alphabet: str, pad=True, ):
+    def __init__(self, alphabet: str, pad=True):
         super().__init__(alphabet, pad=pad)
 
     def __call__(self, batch: List[Any], ) -> List[torch.Tensor]:
@@ -48,14 +48,12 @@
         y = data[1]
 
         if isinstance(y[0], float) or isinstance(y[0], int):
-<<<<<<< HEAD
             return prepped[0], torch.tensor(y).unsqueeze(-1)
         
         elif len(y[0].size()) == 1: # secondary structure
             pad_idx = self.tokenizer.alphabet.index(PAD)
             y = _pad(y, pad_idx)
             return prepped[0], y
-=======
             y = torch.Tensor(y)
             return prepped[0], y.view(-1, 1), torch.ones_like(y)
 
@@ -65,7 +63,6 @@
             # mask = _pad(mask, -100)
             y = _pad(y, -100).long()
             return prepped[0], y, torch.ones_like(y)
->>>>>>> 66ca6a31
 
         elif len(y[0].size()) == 2:  # contact
             max_len = max(len(i) for i in y)
